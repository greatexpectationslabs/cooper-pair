# pylint: disable=C0103, E0401, R0201
"""cooper_pair is a small library for programmatic access to the DQM
GraphQL API."""

import json
import os
import tempfile
import time
try:  # pragma: nocover
    from urllib.parse import parse_qs
except ImportError:  # pragma: nocover
    from urlparse import parse_qs
import warnings
import requests
import great_expectations as ge
from gql import gql, Client
from gql.client import RetryError
from gql.transport.requests import RequestsHTTPTransport

TIMEOUT = 60

MAX_RETRIES = 10

DQM_GRAPHQL_URL = os.environ.get('DQM_GRAPHQL_URL')


def make_gql_client(transport=None, schema=None, retries=MAX_RETRIES,
                    timeout=TIMEOUT):
    client = None
    counter = 0
    while client is None and counter < retries:
        start_time = time.time()
        while ((time.time() - start_time) <= timeout) and client is None:
            try:
                client = Client(
                    transport=transport,
                    fetch_schema_from_transport=(schema is None),
                    schema=schema,
                    retries=retries)
            except (requests.ConnectionError, RetryError):
                warnings.warn('CooperPair failed to connect to allotrope...')
        counter += 1

    if client is None:
        raise Exception(
            'CooperPair failed to connect to '
            'allotrope {} times.'.format(retries))

    return client


def generate_slug(name):
    """Utility function to generate snake-case-slugs.

    Args:
        name (str) -- the name to convert to a slug

    Returns:
        A string slug.
    """
    # TODO: this functionality should move to the server
    return name.lower().replace(' ', '-')


class CooperPair(object):
    """Entrypoint to the API."""

    _client = None

    def __init__(
            self,
            email=None,
            password=None,
            graphql_endpoint=DQM_GRAPHQL_URL,
            timeout=TIMEOUT,
            max_retries=MAX_RETRIES):
        """Create a new instance of CooperPair.

        Kwargs:
            graphql_endpoint (str) -- The GraphQL endpoint to hit (default:
                the value of the DQM_GRAPHQL_URL environment variable).
            timeout (int) -- The number of seconds to wait for API responses
                before timing out (default: 10).
            max_retries (int) -- The number of times to retry API requests
                before failing (default: 10). The worst-case time an API call
                may take is (max_retries x timeout) seconds.

        Raises:
            AssertionError, if graphql_endpoint is not set and the
                DQM_GRAPHQL_URL environment variable is not set.

        Returns:
            A new instance of CooperPair
        """
        assert graphql_endpoint, \
            'CooperPair.init: graphql_endpoint was None and ' \
            'DQM_GRAPHQL_URL not set.'

        if not(email and password):
            warnings.warn(
                'CooperPair must be initialized with email and password '
                'in order to authenticate against the GraphQL api.')

        self.email = email
        self.max_retries = max_retries
        self.password = password
        self.timeout = timeout
        self.token = None
        self.transport = RequestsHTTPTransport(
            url=graphql_endpoint, use_json=True, timeout=timeout)

    @property
    def client(self):
        if self._client is None:
            self._client = make_gql_client(
                transport=self.transport,
                retries=self.max_retries,
                timeout=self.timeout)
            # FIXME(mattgiles): login needs to be thought through
            self.login()
        return self._client

    def login(self, email=None, password=None):
        if self.email is None or self.password is None:
            warnings.warn(
                'Instance credentials are not set. You must '
                'set instance credentials (self.email and self.password) '
                'in order to automatically authenticate against '
                'the GraphQL api.')

        email = email or self.email
        password = password or self.password
        if email is None or password is None:
            warnings.warn('Must provide email and password to login.')
            return False
        login_result = self.client.execute(
            gql("""
                mutation loginMutation($input: LoginInput!) {
                    login(input: $input) {
                    token
                    }
                }
            """),
            variable_values={
                'input': {
                    'email': email,
                    'password': password
                }
            })
        token = login_result['login']['token']
        if token:
            self.token = token
            self.transport.headers = dict(
                self.transport.headers or {}, **{'X-Fullerene-Token': token})
            return True
        else:
            warnings.warn(
                "Couldn't log in with email and password provided. "
                "Please try again")
            return False

    def query(self, query, variables=None, unauthenticated=False):
        """Workhorse to execute queries.

        Args:
            query (string) -- A valid GraphQL query. query will apply
                gql.gql on the string to generate a graphql.language.ast.Document.

        Kwargs:
            variables (dict) -- A Python dict containing variables to be
                passed along with the GraphQL query (default: None, no
                variables will be passed).

        Returns:
            A dict containing the parsed results of the query.
        """
        if not unauthenticated:
            if not self.token:
                warnings.warn(
                    'Client not authenticated. Attempting to authenticate '
                    'using stored credentials...')

        query_gql = gql(query)
        
        try:
            return self.client.execute(query_gql, variable_values=variables)
        except (requests.exceptions.HTTPError, RetryError):
            self.transport.headers = dict(
                self.transport.headers or {}, **{'X-Fullerene-Token': None})
            self._client = None
            return self.client.execute(query_gql, variable_values=variables)

    def munge_ge_evaluation_results(self, ge_results):
        '''
        Unpack the Great Expectations result object to match the semi-flattened
        structure used by Allotrope.
        :param ge_results: a list of result dicts returned by Great Expectations
        :return: a list of result dicts that can be consumed by Allotrope
        '''
        return [
            {
                'success': result['success'],
                'expectationId': result['expectation_id'],
                'expectationType': result['expectation_config']['expectation_type'],
                'expectationKwargs': json.dumps(result['expectation_config']['kwargs']),
            
                'raisedException': result['exception_info']['raised_exception'],
                'exceptionTraceback': result['exception_info']['exception_traceback'],
                # 'exceptionMessage': result['exception_info']['exception_message'], #FIXME: Allotrope needs a new DB field to store this in
            
                'summaryObj': (
                    json.dumps(result['result'])
                    if 'result' in result else json.dumps({})
                )
            }
            for result in ge_results]

    def list_question_templates(self):
        """
        Return all valid question templates
        :return: Graphql query result containing all question templates
        """
        return self.query("""{
            allQuestionTemplates {
                edges {
                    node {
                        id
                        scId
                        questionType
                        text
                        expectationType
                        answerTemplate
                        answerValidation
                        storyTemplate
                        compatibleSpecTypes
                    }
                }
            }
        }""")

    def get_evaluation(self, evaluation_id):
        """
        Query an evaluation by id
        :param evaluation_id: Evaluation id
        :return: Graphql query result containing Evaluation dict
        """
        return self.query("""
            query evaluationQuery($id: ID!) {
                evaluation(id: $id) {
                    id
                    statusOrdinal
                    checkpointId
                    checkpoint {
                        name
                    }
                    dataset {
                        id
                        label
                    }
                    createdBy {
                        id
                    }
                    organization {
                        id
                    }
                    updatedAt
                    results {
                        edges {
                            node {
                                id
                                success
                                summaryObj
                                expectationType
                                expectationKwargs
                                raisedException
                                exceptionTraceback
                                evaluationId
                                expectationId
                                statusOrdinal
                            }
                        }
                    }
                }
            }
            """,
            variables={'id': evaluation_id}
        )
    
    def add_evaluation(
            self,
            dataset_id=None,
            checkpoint_id=None,
            checkpoint_name=None,
            delay_evaluation=False,
            results=None,
            status_ordinal=None
    ):
        """Add a new evaluation.

        Args:
            dataset_id (int or str Relay id) -- The id of the dataset on which
                to run the evaluation.
            checkpoint_id (int or str Relay id) -- The id of the checkpoint to
                evaluate.
            checkpoint_name (str) -- The name of the checkpoint to evaluate
            delay_evaluation (bool) -- If True, evaluation of dataset will be delayed
            results (list) -- List of ge evaluation results
            status_ordinal (int) -- Status ordinal of evaluation
        Returns:
            A dict containing the parsed results of the mutation.
        """
        if not checkpoint_id and not checkpoint_name:
            raise ValueError('must provide checkpoint_id or checkpoint_name')
                
        return self.query("""
            mutation addEvaluationMutation($evaluation: AddEvaluationInput!) {
                addEvaluation(input: $evaluation) {
                evaluation {
                    id
                    datasetId
                    dataset {
                        id
                        label
                        locatorDict
                    }
                    checkpointId
                    checkpoint {
                        id
                        name
                    }
                    createdById
                    createdBy {
                        id
                    }
                    organizationId
                    organization {
                        id
                    }
                    results {
                        pageInfo {
                            hasNextPage
                            hasPreviousPage
                            startCursor
                            endCursor
                        }
                        edges {
                            cursor
                            node {
                                id
                                success
                                summaryObj
                                expectationType
                                expectationKwargs
                                raisedException
                                exceptionTraceback
                                evaluationId
                                statusOrdinal
                            }
                        }
                    }
                    statusOrdinal
                    updatedAt
                }
                }
            }
        """,
        variables={
            'evaluation': {
                'datasetId': dataset_id,
                'checkpointId': checkpoint_id,
                'checkpointName': checkpoint_name,
                'delayEvaluation': delay_evaluation,
                'results': results,
                'statusOrdinal': status_ordinal
            }
        })
    
    def evaluate_checkpoint_on_pandas_df(
            self,
            checkpoint_id,
            pandas_df,
            filename=None,
            project_id=None):
        """Evaluate a expectation_suite on a pandas.DataFrame.
        
        Args:
            checkpoint_id (int or str Relay id) -- The id of the checkpoint to
                evaluate.
            pandas_df (pandas.DataFrame) -- The data frame on which to
                evaluate the expectation_suite.
        
        Kwargs:
            filename (str) -- The filename to associate with the dataset
                (default: None, the name attribute of the pandas_df argument
                will be used).
            project_id (int or str Relay id) -- The id of the project to associate
                with the evaluation
        
        Returns:
            A dict representation of the evaluation.
        """
        
        
        dataset = self.add_dataset_from_pandas_df(
            pandas_df,
            project_id,
            filename=filename)
        return self.add_evaluation(
            dataset['dataset']['id'],
            checkpoint_id
        )

    def evaluate_checkpoint_on_file(
            self,
            checkpoint_id,
            fd,
            filename=None,
            project_id=None):
        """Evaluate a expectation_suite on a file.
        
        Args:
            checkpoint_id (int or str Relay id) -- The id of the checkpoint to
                evaluate.
            fd (file-like) -- A file descriptor or file-like object to
                evaluate, opened as 'rb'.
        
        Kwargs:
            filename (str) -- The filename to associate with the dataset
                (default: None, the name attribute of the pandas_df argument
                will be used).
            project_id (int or str Relay id) -- The id of the project to associate
                with the evaluation
        
        Returns:
            A dict representation of the evaluation.
        """
        dataset = self.add_dataset_from_file(
            fd,
            project_id,
            filename=filename)
        return self.add_evaluation(
            dataset['dataset']['id'],
            checkpoint_id
        )

    def evaluate_pandas_df_against_checkpoint(
            self,
            pandas_df,
            dataset_label,
            checkpoint_id=None,
            checkpoint_name=None):
        """
        Evaluate a Pandas DataFrame against a checkpoint
        
        :param pandas_df: (pandas.DataFrame) The data frame on which to
                evaluate the checkpoint.
        :param dataset_label: (str) a human-readable name to associate with
                the evaluated dataset
        :param checkpoint_id: (int or str Relay id) the id of the checkpoint
                to evaluate against
        :param checkpoint_name: (str) the name of the checkpoint to evaluate
                against
                
        :return: a Great Expectations result object, as returned by .validate method
        """
        if not checkpoint_id and not checkpoint_name:
            raise ValueError('must provide checkpoint_id or checkpoint_name')
        if not checkpoint_id:
            checkpoint_id = self.get_checkpoint_by_name(checkpoint_name)['checkpoint']['id']
        expectations_config = self.get_checkpoint_as_expectations_config(
            checkpoint_id=checkpoint_id, checkpoint_name=checkpoint_name)
        expectation_ids = expectations_config.pop('expectation_ids', [])
        
        ge_results = pandas_df.validate(
            expectations_config=expectations_config,
            result_format="SUMMARY",
            catch_exceptions=True)
        results = ge_results['results']
        
        for idx, expectation_id in enumerate(expectation_ids):
            results[idx]['expectation_id'] = expectation_id
        
        munged_results = self.munge_ge_evaluation_results(ge_results=results)
        new_dataset = self.add_dataset(project_id=1, label=dataset_label)
        new_dataset_id = new_dataset['addDataset']['dataset']['id']
        self.add_evaluation(
            dataset_id=new_dataset_id,
            checkpoint_id=checkpoint_id,
            delay_evaluation=True,
            results=munged_results
        )
        return ge_results
    
    def update_evaluation(self, evaluation_id, status_ordinal=None, results=None):
        """Update an evaluation.

        Args:
            evaluation_id (int or str Relay id) -- The id of the evaluation
                to update
            status_ordinal (int) -- The status ordinal of the evaluation, if any
                (default: None)
            results (list of dicts) -- The results, if any (default: None)

        Returns:
            A dict containing the parsed results of the mutation.
        """
        variables = {
            'updateEvaluation': {
                'id': evaluation_id
            }
        }
        if results is not None:
            variables['updateEvaluation']['results'] = results
            
        if status_ordinal is not None:
            variables['updateEvaluation']['statusOrdinal'] = status_ordinal

        return self.query("""
            mutation($updateEvaluation: UpdateEvaluationInput!) {
                updateEvaluation(input: $updateEvaluation) {
                    evaluation {
                        id
                        datasetId
                        checkpointId
                        createdById
                        createdBy {
                            id
                        }
                        dataset {
                            id
                            label
                            locatorDict
                        }
                        organizationId
                        organization {
                            id
                        }
                        checkpoint {
                            id
                            name
                        }
                        results {
                            pageInfo {
                                hasNextPage
                                hasPreviousPage
                                startCursor
                                endCursor
                            }
                            edges {
                                cursor
                                node {
                                    id
                                    success
                                    summaryObj
                                    expectationType
                                    expectationKwargs
                                    raisedException
                                    exceptionTraceback
                                    evaluationId
                                    statusOrdinal
                                }
                            }
                        }
                        statusOrdinal
                        updatedAt
                    }
                }
            }
            """, variables=variables)
        
    def delete_evaluation(self, evaluation_id):
        """Delete an evaluation (soft delete).

        Args:
            evaluation_id (int or str Relay id) -- The id of the evaluation
                to delete

        Returns:
            A dict containing the parsed results of the mutation.
        """
        variables = {
            'updateEvaluation': {
                'id': evaluation_id,
                'deleted': True
            }
        }

        return self.query("""
            mutation($updateEvaluation: UpdateEvaluationInput!) {
                updateEvaluation(input: $updateEvaluation) {
                    evaluation {
                        id
                        deleted
                        deletedAt
                        updatedAt
                    }
                }
            }
            """, variables=variables)

    def get_dataset(self, dataset_id):
        """Retrieve a dataset by its id.

        Args:
            dataset_id (int or str Relay id) -- The id of the dataset
                to fetch

        Returns:
            A dict representation of the dataset.
        """
        return self.query("""
            query datasetQuery($id: ID!) {
                dataset(id: $id) {
                    id
                    label
                    project {
                        id
                    }
                    createdBy {
                        id
                    }
                    locatorDict
                    organization {
                        id
                    }
                }
            }
            """,
            variables={'id': dataset_id}
        )

    def list_datasets(self):
        return self.query("""{
            allDatasets{
                edges {
                    node{
                        id
                        label
                        locatorDict
                    }
                }
            }
        }""")

    def add_datasource_spec(self, name, description=None, tags=[]):
        """Add a new datasource specification object

        Args:
            name (str) - the name of the new datasource to be described
            description (str) - a description of the datasource
            tags (list) - tags to apply to the datasource specification

        Returns:
            A dict containing the parsed results of the mutation"""
        return self.query("""
            mutation addDatasourceSpecMutation($datasourceSpec: AddDatasourceSpecInput!) {
                addDatasourceSpec(input: $datasourceSpec) {
<<<<<<< HEAD
                    id
                    name
                    description
                    tags
=======
                    datasourceSpec {
                        id
                        name
                        description
                        tags
                    }
>>>>>>> 78042785
                }
            }
            """,
            variables={
                "datasourceSpec": {
                    "name": name,
                    "description": description,
                    "tags": tags
                }
            })

    def add_other_spec(self, datasource_spec_id, name, description=None, tags=[]):
        """Add a new 'other' specification object

        Args:
            datasource_spec_id (int) - the id of the datasource spec to which this spec applies
            name (str) - the name of the new entity to be described
            description (str) - a description of the entity
            tags (list) - tags to apply to the entity specification

        Returns:
            A dict containing the parsed results of the mutation"""
        return self.query("""
            mutation addOtherSpecMutation($otherSpec: AddOtherSpecInput!) {
                addOtherSpec(input: $otherSpec) {
<<<<<<< HEAD
                    id
                    datasourceSpecId
                    name
                    description
                    tags
=======
                    otherSpec {
                        id
                        datasource_spec_id
                        name
                        description
                        tags
                    }
>>>>>>> 78042785
                }
            }
            """,
            variables={
                "otherSpec": {
                    "datasourceSpecId": datasource_spec_id,
                    "name": name,
                    "description": description,
                    "tags": tags
                }
            })

    def add_dataset_spec(self, datasource_spec_id, name, description=None, tags=[]):
        """Add a new dataset specification object

        Args:
            datasource_spec_id (int) - the id of the datasource spec to which this spec applies
            name (str) - the name of the new dataset to be described
            description (str) - a description of the dataset
            tags (list) - tags to apply to the dataset specification

        Returns:
            A dict containing the parsed results of the mutation"""
        return self.query("""
            mutation addDatasetSpecMutation($datasetSpec: AddDatasetSpecInput!) {
                addDatasetSpec(input: $datasetSpec) {
<<<<<<< HEAD
                    id
                    datasourceSpecId
                    name
                    description
                    tags
=======
                    datasetSpec {
                        id
                        datasource_spec_id
                        name
                        description
                        tags
                    }
>>>>>>> 78042785
                }
            }
            """,
            variables={
                "datasetSpec": {
                    "datasourceSpecId": datasource_spec_id,
                    "name": name,
                    "description": description,
                    "tags": tags
                }
            })

    def add_table_spec(self, datasource_spec_id, name, description=None, tags=[]):
        """Add a new table specification object

        Args:
            datasource_spec_id (int) - the id of the datasource spec to which this spec applies
            name (str) - the name of the new table to be described
            description (str) - a description of the table
            tags (list) - tags to apply to the table specification

        Returns:
            A dict containing the parsed results of the mutation"""
        return self.query("""
            mutation addTableSpecMutation($tableSpec: AddTableSpecInput!) {
                addTableSpec(input: $tableSpec) {
<<<<<<< HEAD
                    id
                    datasourceSpecId
                    name
                    description
                    tags
=======
                    tableSpec {
                        id
                        datasource_spec_id
                        name
                        description
                        tags
                    }
>>>>>>> 78042785
                }
            }
            """,
            variables={
              "tableSpec": {
                  "datasourceSpecId": datasource_spec_id,
                  "name": name,
                  "description": description,
                  "tags": tags
              }
            })

    def add_column_spec(self, table_spec_id, name, description=None, tags=[]):
        """Add a new column specification object

        Args:
            table_spec_id (int) - the id of the TableSpec to which this spec applies
            name (str) - the name of the new column to be described
            description (str) - a description of the column
            tags (list) - tags to apply to the column specification

        Returns:
            A dict containing the parsed results of the mutation"""
        return self.query("""
            mutation addColumnSpecMutation($columnSpec: AddColumnSpecInput!) {
                addColumnSpec(input: $columnSpec) {
<<<<<<< HEAD
                    id
                    tableSpecId
                    name
                    description
                    tags
=======
                    columnSpec {
                        id
                        datasource_spec_id
                        name
                        description
                        tags
                    }
>>>>>>> 78042785
                }
            }
            """,
            variables={
              "columnSpec": {
                  "tableSpecId": table_spec_id,
                  "name": name,
                  "description": description,
                  "tags": tags
              }
            })
        
    def add_cross_table_spec(self, datasource_spec_id, name, description=None, tags=[]):
        """Add a new cross table specification object

        Args:
            datasource_spec_id (int) - the id of the datasource spec to which this spec applies
            name (str) - the name of the new table pair to be described
            description (str) - a description of the table pair
            tags (list) - tags to apply to the cross table specification

        Returns:
            A dict containing the parsed results of the mutation"""
        return self.query("""
            mutation addCrossTableSpecMutation($crossTableSpec: AddCrossTableSpecInput!) {
                addCrossTableSpec(input: $crossTableSpec) {
                    id
                    datasourceSpecId
                    name
                    description
                    tags
                }
            }
            """,
            variables={
              "crossTableSpec": {
                  "datasourceSpecId": datasource_spec_id,
                  "name": name,
                  "description": description,
                  "tags": tags
              }
            })
        
    def add_cross_column_spec(self, datasource_spec_id, name, description=None, tags=[]):
        """Add a new cross column specification object

        Args:
            datasource_spec_id (int) - the id of the datasource spec to which this spec applies
            name (str) - the name of the new column pair to be described
            description (str) - a description of the column pair
            tags (list) - tags to apply to the cross column specification

        Returns:
            A dict containing the parsed results of the mutation"""
        return self.query("""
            mutation addCrossColumnSpecMutation($crossColumnSpec: AddCrossColumnSpecInput!) {
                addCrossColumnSpec(input: $crossColumnSpec) {
                    id
                    datasourceSpecId
                    name
                    description
                    tags
                }
            }
            """,
            variables={
              "crossColumnSpec": {
                  "datasourceSpecId": datasource_spec_id,
                  "name": name,
                  "description": description,
                  "tags": tags
              }
            })

    def add_question_template(
            self,
            text,
            question_type,
            answer_template,
            answer_validation,
            story_template,
            compatible_spec_types,
            sc_id,
            expectation_type=None,
    ):
    
        """Add a new spec question template object

        Args:
            text - (string) - question text
            question_type - (string) - question type (radio, etc.)
            expectation_type - (string) - corresponding expectation type, if applicable
            answer_template - (json) - answer template
            answer_validation - (json) - answer json validation info
            story_template - (json) - template of answer summary
            compatible_spec_types - (list) - spec types question can be applied to
            sc_id - (string) - UUID

        Returns:
            A dict containing the parsed results of the mutation"""
        return self.query("""
            mutation addQuestionTemplateMutation($questionTemplate: AddQuestionTemplateInput!) {
                addQuestionTemplate(input: $questionTemplate) {
                    id
                    text
                    questionType
                    answerTemplate
                    answerValidation
                    storyTemplate
                    compatibleSpecTypes
                    scId
                    expectationType
                }
            }
            """,
                variables={
                    "questionTemplate": {
                      "text": text,
                      "questionType": question_type,
                      "answerTemplate": json.dumps(answer_template),
                      "answerValidation": json.dumps(answer_validation),
                      "storyTemplate": json.dumps(story_template),
                      "compatibleSpecTypes": compatible_spec_types,
                      "scId": sc_id,
                      "expectationType": expectation_type
                    }
                })
        
    def add_question_definition(
            self,
            question_type,
            text,
            answer_template,
            answer_validation,
            story_template,
            question_template_id=None,
            expectation_type=None
    ):
    
        """Add a new spec question definition object

        Args:
            text - (string) - question text
            question_type - (string) - question type (radio, etc.)
            expectation_type - (string) - corresponding expectation type, if applicable
            answer_template - (json) - answer template
            answer_validation - (json) - answer json validation info
            story_template - (json) - template of answer summary
            question_template_id - (int) - id of corresponding question template (optional)

        Returns:
            A dict containing the parsed results of the mutation"""
        return self.query("""
            mutation addQuestionDefinitionMutation($questionDefinition: AddQuestionDefinitionInput!) {
                addQuestionDefinition(input: $questionDefinition) {
                    id
                    text
                    questionType
                    answerTemplate
                    answerValidation
                    storyTemplate
                    questionTemplateId
                    expectationType
                }
            }
            """,
                variables={
                    "questionTemplate": {
                      "text": text,
                      "questionType": question_type,
                      "answerTemplate": json.dumps(answer_template),
                      "answerValidation": json.dumps(answer_validation),
                      "storyTemplate": json.dumps(story_template),
                      "questionTemplateId": question_template_id,
                      "expectationType": expectation_type
                    }
                })
        
    def add_spec_question(self, question_definition_id, spec_id, status, flagged=False):
        """Add a new spec question object

        Args:
            question_definition_id (int) - the id of the corresponding question definition
            spec_id (int) - the id of the corresponding spec
            flagged (boolean) - boolean flag
            status (string) - describes status of spec question

        Returns:
            A dict containing the parsed results of the mutation"""
        return self.query("""
            mutation addSpecQuestionMutation($specQuestion: AddSpecQuestionInput!) {
                addSpecQuestion(input: $specQuestion) {
                    id
                    questionDefinitionId
                    specId
                    flagged
                    status
                }
            }
            """,
            variables={
              "specQuestion": {
                  "questionDefinitionId": question_definition_id,
                  "specId": spec_id,
                  "flagged": flagged,
                  "status": status
              }
            })
        
    def add_spec_question_answer(self, spec_question_id, status, answer, supporting_evidence={}):
        """Add a new spec question answer object

        Args:
            spec_question_id (int) - the id of the corresponding spec question
            status (string) - describes status of spec question answer
            supporting_evidence (json) - json object describing evidence in support of hypothesized answer
            answer (json) - json object describing answer to corresponding spec question

        Returns:
            A dict containing the parsed results of the mutation"""
        return self.query("""
            mutation addSpecQuestionAnswerMutation($specQuestionAnswer: AddSpecQuestionAnswerInput!) {
                addSpecQuestionAnswer(input: $specQuestionAnswer) {
                    id
                    specQuestionId
                    status
                    supportingEvidence
                    answer
                }
            }
            """,
            variables={
              "specQuestionAnswer": {
                  "specQuestionId": spec_question_id,
                  "status": status,
                  "supportingEvidence": json.dumps(supporting_evidence),
                  "answer": json.dumps(answer)
              }
            })
    
    def add_dataset(self, project_id, filename=None, label=None):
        """Add a new dataset object.

        Users should probably not call this function directly. Instead,
        consider add_dataset_from_file or add_dataset_from_pandas_df.

        Args:
            filename (str) -- The filename of the new dataset.
            project_id (int or str Relay id) -- The id of the project to which
                the dataset belongs.

        Returns:
            A dict containing the parsed results of the mutation.
        """
        return self.query("""
            mutation addDatasetMutation($dataset: AddDatasetInput!) {
                addDataset(input: $dataset) {
                    dataset {
                        id
                        label
                        project {
                            id
                        }
                        createdBy {
                            id
                        }
                        locatorDict
                        organization {
                            id
                        }
                    }
                }
            }
            """,
            variables={
                'dataset': {
                    'locatorDict': json.dumps({'filename': filename}) if filename else json.dumps({}),
                    'projectId': project_id,
                    'label': label
                }
            }
        )

    def add_dataset_simple(self, label, checkpoint_id, locator_dict, project_id=None):
        """
        Add a new Dataset object. Bypasses AddDataset mutation logic used for
        manually uploaded datasets
        :param label: (string) human readable identifier
        :param checkpoint_id: (int or string Relay id) id of checkpoint dataset belongs to
        :param locator_dict: (dict) dict containing data necessary for retrieving dataset. e.g.:
            {
                's3_bucket': '',
                's3_key': ''
            }
        :param project_id: (int or string Relay id, optional) id of project dataset belongs to
        :return: a dict representing the added Dataset
        """
        
        return self.query("""
            mutation addDatasetMutation($dataset: AddDatasetInput!) {
                addDataset(input: $dataset) {
                    dataset {
                        id
                        label
                        project {
                            id
                        }
                        createdBy {
                            id
                        }
                        locatorDict
                        organization {
                            id
                        }
                    }
                }
            }
            """,
            variables={
                'dataset': {
                    'checkpointId': checkpoint_id,
                    'locatorDict': json.dumps(locator_dict),
                    'label': label,
                    'projectId': project_id,
                    'simple': True
                }
            }
        )
        
    def add_dataset_from_file(
            self, fd, project_id, filename=None):
        """Add a new dataset from a file or file-like object.

        Args:
            fd (file-like) -- A file descriptor or file-like object to add
                as a new dataset, opened as 'rb'.
            project_id (int or str Relay id) -- The id of the project to which
                the dataset belongs.

        Kwargs:
            filename (str) -- The filename to associate with the dataset
                (default: None, the name attribute of the fd argument will be
                used). Note that in the case of file-like objects without
                names (e.g. py2 StringIO.StringIO), this must be set.

        Returns:
            A dict representation of the dataset.

        Raises:
            AttributeError, if filename is not set and fd does not have a
                name attribute.
        """
        dataset = self.add_dataset(
            project_id,
            filename or fd.name
        )

        presigned_post = dataset['addDataset']['dataset']['s3Url']

        self.upload_dataset(presigned_post, fd)

        return self.get_dataset(dataset['addDataset']['dataset']['id'])

    def add_dataset_from_pandas_df(
            self, pandas_df, project_id, filename=None):
        """Add a new dataset from a pandas.DataFrame.

        Args:
            pandas_df (pandas.DataFrame) -- The data frame to add.
            project_id (int or str Relay id) -- The id of the project to which
                the dataset belongs.

        Kwargs:
            filename (str) -- The filename to associate with the dataset
                (default: None, the name attribute of the pandas_df argument
                will be used).

        Returns:
            A dict representation of the dataset.

        Raises:
            AttributeError, if filename is not set and pandas_df does not have
                a name attribute.
        """
        with tempfile.TemporaryFile(mode='w+') as fd:
            pandas_df.to_csv(fd, encoding='UTF_8')
            fd.seek(0)
            return self.add_dataset_from_file(
                fd,
                project_id,
                filename=(filename or pandas_df.name)
            )

    def upload_dataset(self, presigned_post, fd):
        """Utility function to upload a file to S3.

        Users should probably not call this function directly. Instead,
        consider add_dataset_from_file or add_dataset_from_pandas_df.

        Args:
            presigned_post (str) -- A fully qualified presigned (POST) S3
                URL, including query string.
            fd (filelike) -- A file-like object opened for 'rb'.

        Returns:
            A requests.models.Response containing the results of the POST.
        """
        (s3_url, s3_querystring) = presigned_post.split('?')
        form_data = parse_qs(s3_querystring)
        return requests.post(s3_url, data=form_data, files={'file': fd})

    def delete_dataset(self, dataset_id):
        """Delete a dataset (soft delete).

        Args:
            dataset_id (int or str Relay id) -- The id of the dataset
                to delete

        Returns:
            A dict containing the parsed results of the mutation.
        """
        variables = {
            'updateDataset': {
                'id': dataset_id,
                'deleted': True
            }
        }

        return self.query("""
            mutation($updateDataset: UpdateDatasetInput!) {
                updateDataset(input: $updateDataset) {
                    dataset {
                        id
                        deleted
                        deletedAt
                        updatedAt
                    }
                }
            }
            """, variables=variables)

    def munge_ge_expectations_config(self, expectations_config):
        """
        Convert a Great Expectations expectations_config into a list
        of expectations that can be consumed by Checkpoints
        :param expectations_config: expectations_config dict as returned from
        Great Expectations
        :return: a list of parsed expectation dicts
        """
        expectations = expectations_config['expectations']
        munged_expectations = []
    
        for expectation in expectations:
            munged_expectations.append({
                'expectationType': expectation['expectation_type'],
                'expectationKwargs': json.dumps(expectation['kwargs'])
            })
    
        return munged_expectations
    
    def munge_ge_expectations_list(self, expectations):
        """
        Convert a Great Expectations expectation list to a list
        of expectations that can be consumed by Checkpoints
        :param expectations: a list of expectations as returned from
        Great Expectations
        :return: a list of parsed expectation dicts
        """
        munged_expectations = []
    
        for expectation in expectations:
            munged_expectations.append({
                'expectationType': expectation['expectation_type'],
                'expectationKwargs': json.dumps(expectation['kwargs'])
            })
    
        return munged_expectations

    def get_expectation_suite(self, expectation_suite_id):
        """Retrieve an existing expectation_suite.

        Args:
            expectation_suite_id (int or str Relay id) -- The id of the expectation_suite
                to retrieve

        Returns:
            A dict containing the parsed expectation_suite.
        """
        return self.query("""
            query expectationSuiteQuery($id: ID!) {
                expectationSuite(id: $id) {
                    id
                    autoinspectionStatus
                    organization {
                        id
                    }
                    expectations {
                        pageInfo {
                            hasNextPage
                            hasPreviousPage
                            startCursor
                            endCursor
                        }
                        edges {
                            cursor
                            node {
                                id
                                expectationType
                                expectationKwargs
                                isActivated
                                createdBy {
                                    id
                                }
                                organization {
                                    id
                                }
                                expectationSuite {
                                    id
                                }
                            }
                        }
                    }
                }
            }
            """,
            variables={'id': expectation_suite_id}
        )

    def get_expectation_suite_as_json_string(
            self, expectation_suite_id, include_inactive=False):
        """Retrieve a JSON representation of a expectation_suite.

        Args:
            expectation_suite_id (int or str Relay id) -- The id of the expectation_suite
                to retrieve
            include_inactive (bool) -- If true, evaluations whose isActivated
                flag is false will be included in the JSON config (default:
                False)

        Returns:
            A JSON representation of the expectation_suite.
        """
        expectation_suite = self.get_expectation_suite(expectation_suite_id)['expectationSuite']
        
        if include_inactive:
            expectations = [
                expectation['node']
                for expectation
                in expectation_suite['expectations']['edges']]
        else:
            expectations = [
                expectation['node']
                for expectation
                in expectation_suite['expectations']['edges']
                if expectation['node']['isActivated']]

        return json.dumps(
            {'expectations': [
                {
                    'expectation_type': expectation['expectationType'],
                    'kwargs': json.loads(expectation['expectationKwargs'])}
                for expectation in expectations]},
            indent=2,
            separators=(',', ': '),
            sort_keys=True)

    def get_expectation_suite_as_expectations_config(
            self, expectation_suite_id, include_inactive=False):
        """Retrieve an expectation suite  as a great_expectations expectations config.

        Kwargs:
            expectation_suite_id (int or str Relay id) -- The id of the expectation suite to
                retrieve
            include_inactive (bool) -- If true, expectations whose isActivated
                flag is false will be included in the JSON config (default:
                False).

        Returns:
            An expectations config dict as returned by
                great_expectations.dataset.DataSet.get_expectations_config.
        """
        expectation_suite = self.get_expectation_suite(expectation_suite_id)['expectationSuite']
    
        if include_inactive:
            expectations = [
                expectation['node']
                for expectation
                in expectation_suite['expectations']['edges']]
        else:
            expectations = [
                expectation['node']
                for expectation
                in expectation_suite['expectations']['edges']
                if expectation['node']['isActivated']]
        expectations_config = {
            'meta': {'great_expectations.__version__': '0.4.3'},
            'dataset_name': None,
            'expectations': [
                {'expectation_type': expectation['expectationType'],
                 'kwargs': json.loads(expectation['expectationKwargs'])}
                for expectation
                in expectations
            ]}
        return expectations_config

    def list_expectation_suites(self, complex=False):
        """Retrieve all existing expectation_suites.

        Returns:
            A dict containing the parsed query.
        """
        if not complex:
            return self.query("""
                query listExpectationSuiteQuery{
                    allExpectationSuites {
                        edges {
                            node {
                                id
                                name
                            }
                        }
                    }
                }
            """)
        else:
            return self.query("""
                query listExpectationSuiteQuery{
                    allExpectationSuites {
                        pageInfo {
                            hasNextPage
                            hasPreviousPage
                            startCursor
                            endCursor
                        }
                        edges {
                            cursor
                            node {
                                id
                                name
                                autoinspectionStatus
                                organization {
                                    id
                                }
                                expectations {
                                    pageInfo {
                                        hasNextPage
                                        hasPreviousPage
                                        startCursor
                                        endCursor
                                    }
                                    edges {
                                        cursor
                                        node {
                                            id
                                            expectationType
                                            expectationKwargs
                                            isActivated
                                            createdBy {
                                                id
                                            }
                                            organization {
                                                id
                                            }
                                            expectationSuite {
                                                id
                                            }
                                        }
                                    }
                                }
                            }
                        }
                    }
                }
                """
            )

    def add_expectation_suite(self, name, autoinspect=False, dataset_id=None, expectations=None):
        """Add a new expectation_suite.

        Users should probably not call this function directly. Instead,
        consider add_expectation_suite_from_expectations_config.

        Args:
            name (str) -- The name of the expectation_suite to create.

        Kwargs:
            autoinspect (bool) -- Flag to populate the expectation_suite with
                single-column expectations generated by autoinspection of a
                dataset (default: false).
            dataset_id (int or str Relay id) -- The id of the dataset to
                autoinspect (default: None).
            expectations (list) -- A list of expectations to associate with
                the expectation_suite

        Raises:
            AssertionError if autoinspect is true and dataset_id is not
            present, or if dataset_id is present and autoinspect is false.

        Returns:
            A dict containing the parsed results of the mutation.
        """
        # TODO: implement nested object creation for addExpectationSuite
        if autoinspect:
            assert dataset_id, 'Must pass a dataset_id when autoinspecting.'
        else:
            assert dataset_id is None, 'Do not pass a dataset_id if not ' \
                'autoinspecting.'
        return self.query("""
            mutation addExpectationSuiteMutation($expectationSuite: AddExpectationSuiteInput!) {
                addExpectationSuite(input: $expectationSuite) {
                    expectationSuite {
                        id
                        name
                        slug
                        autoinspectionStatus
                        createdBy {
                        id
                        }
                        expectations {
                            pageInfo {
                                hasNextPage
                                hasPreviousPage
                                startCursor
                                endCursor
                            }
                            edges {
                                cursor
                                node {
                                    id
                                }
                            }
                        }
                        organization {
                        id
                        }
                    }
                }
            }
        """,
        variables={
            'expectationSuite': {
                'name': name,
                'slug': generate_slug(name),
                'autoinspect': autoinspect,
                'datasetId': dataset_id,
                'expectations': expectations
            }
        })
    
    def add_expectation_suite_from_expectations_config(
            self, expectations_config, name):
        """Create a new expectation_suite from a great_expectations expectations
            config.

        Args:
            expectations_config (dict) - An expectations config as returned by
                great_expectations.dataset.DataSet.get_expectations_config.
                Note that this is not validated here or on the server side --
                failures will occur at evaluation time.
            name (str) - The name of the expectation_suite to create.

        Returns:
            A dict containing the parsed expectation_suite.
        """
        expectations = self.munge_ge_expectations_config(expectations_config)
        return self.add_expectation_suite(name=name, expectations=expectations)

    def add_expectation_suite_from_ge_expectations_list(
            self, expectations_list, name):
        """Create a new expectation_suite from a great_expectations expectations
            list.

        Args:
            expectations_list (list) - A list of Great Expectations
                formatted expectations
                Note that this is not validated here or on the server side --
                failures will occur at evaluation time.
            name (str) - The name of the expectation_suite to create.

        Returns:
            A dict containing the parsed expectation_suite.
        """
        expectations = self.munge_ge_expectations_list(expectations_list)
        return self.add_expectation_suite(name=name, expectations=expectations)
    
    def update_expectation_suite(
        self,
        expectation_suite_id,
        autoinspection_status=None,
        expectations=None):
        """Update an existing expectation_suite.

        Args:
            expectation_suite_id (int or str Relay id) -- The id of the expectation_suite
                to update.

        Kwargs:
            autoinspection_status (str) -- The status of autoinspection, if
                that is to be updated (default: None, no change).
            expectations (list) -- A list of dicts representing expectations
                to be created & added to the expectation_suite (default: None,
                no change). Note: semantics are append.

        Returns:
            A dict representing the parsed results of the mutation.
        """
        assert any([
            autoinspection_status is not None,
            expectations is not None]), \
            'Must update one of autoinspection_status or expectations'

        variables = {
            'expectationSuite': {
                'id': expectation_suite_id
            }
        }

        if expectations is not None:
            variables['expectationSuite']['expectations'] = expectations
        if autoinspection_status is not None:
            variables['expectationSuite']['autoinspectionStatus'] = \
                autoinspection_status

        result = self.query("""
            mutation updateExpectationSuiteMutation($expectationSuite: UpdateExpectationSuiteInput!) {
                updateExpectationSuite(input: $expectationSuite) {
                    expectationSuite {
                        id
                        expectations {
                            pageInfo {
                                hasNextPage
                                hasPreviousPage
                                startCursor
                                endCursor
                            }
                            edges {
                                cursor
                                node {
                                    id
                                    expectationType
                                    expectationKwargs
                                    isActivated
                                    createdBy {
                                        id
                                    }
                                    organization {
                                        id
                                    }
                                    expectationSuite {
                                        id
                                    }
                                }
                            }
                        }
                    }
                }
            }
            """,
            variables=variables
        )
        return result

    def get_expectation(self, expectation_id):
        """Retrieve an expectation by its id.

        Args:
            expectation_id (int or str Relay id) -- The id of the expectation
                to fetch

        Returns:
            A dict representation of the expectation.
        """
        return self.query("""
            query expectationQuery($id: ID!) {
                expectation(id: $id) {
                    id
                    expectationType
                    expectationKwargs
                    isActivated
                    createdBy {
                        id
                    }
                    organization {
                        id
                    }
                    expectationSuite {
                        id
                    }
                }
            }
            """,
            variables={'id': expectation_id}
        )
    
    def add_expectation(
            self,
            expectation_suite_id,
            expectation_type,
            expectation_kwargs,
        ):
        """Add a new expectation to an expectation_suite.

        Args:
            expectation_suite_id (int or str Relay id) -- The id of the expectation_suite
                to which to add the new expectation.
            expectation_type (str) -- A valid great_expectations expectation
                type. Note: these are not yet validated by client or
                server code, so failures will occur at evaluation time.
            expectation_kwargs (JSON dict) -- Valid great_expectations
                expectation kwargs, as JSON. Note: these are not yet validated
                by client or server code, so failures will occur at evaluation
                time.

        Returns:
            A dict containing the parsed results of the mutation.

        Raises:
            ValueError, if expectation_kwargs are not parseable as JSON
        """
        # TODO: use common code (JSON schema) to validate expectation_type and
        # expectation_kwargs
        try:
            json.loads(expectation_kwargs)
        except (TypeError, ValueError):
            raise ValueError(
                'Must provide valid JSON expectation_kwargs (got %s)',
                expectation_kwargs)

        return self.query("""
            mutation addExpectationMutation($expectation: AddExpectationInput!) {
                addExpectation(input: $expectation) {
                expectation {
                    id
                    expectationType
                    expectationKwargs
                    isActivated
                    createdBy {
                        id
                    }
                    organization {
                        id
                    }
                    expectationSuite {
                        id
                    }
                }
                }
            }
        """,
        variables={
            'expectation': {
                'expectationSuiteId': expectation_suite_id,
                'expectationType': expectation_type,
                'expectationKwargs': expectation_kwargs,
        }})

    def update_expectation(
            self,
            expectation_id,
            expectation_type=None,
            expectation_kwargs=None,
            is_activated=None):
        # TODO: use common code (JSON schema) to validate expectation_type and
        # expectation_kwargs
        """Update an existing expectation.

        Args:
            expectation_id (int or str Relay id) -- The id of the expectation
                to update.

        Kwargs:
            expectation_type (str) -- A valid great_expectations expectation
                type (default: None, no change). Note: these are not yet
                validated by client or server code, so failures will occur at
                evaluation time.
            expectation_kwargs (str) -- Valid great_expectations
                expectation kwargs, as JSON (default: None, no change).
                If present, the existing expectation_kwargs will be
                overwritten, so updates must include all unchanged keys from
                the existing kwargs. Note: these are not yet validated by
                client or server code, so failures will occur at evaluation
                time..
            is_activated (bool) -- Flag indicating whether an expectation
                should be evaluated (default: None, no change).

        Returns:
            A dict containing the parsed results of the mutation.

        Raises:
            AssertionError, if none of expectation_type, expectation_kwargs,
                or is_activated is provided
            ValueError, if expectation_kwargs are provided but not parseable
                as JSON
        """
        assert any([
            expectation_type is not None,
            expectation_kwargs is not None,
            is_activated is not None]), 'Must provide expectation_type, ' \
            'expectation_kwargs, or is_activated flag'
        if expectation_kwargs:
            try:
                json.loads(expectation_kwargs)
            except (TypeError, ValueError):
                raise ValueError(
                    'Must provide valid JSON expectation_kwargs (got %s)',
                    expectation_kwargs)

        variables = {
            'expectation': {'id': expectation_id}}
        if is_activated is not None:
            variables['expectation']['isActivated'] = is_activated
        if expectation_type is not None:
            variables['expectation']['expectationType'] = expectation_type
        if expectation_kwargs is not None:
            variables['expectation']['expectationKwargs'] = expectation_kwargs

        return self.query("""
            mutation updateExpectationMutation($expectation: UpdateExpectationInput!) {
                updateExpectation(input: $expectation) {
                expectation {
                    id
                    expectationType
                    expectationKwargs
                    isActivated
                    createdBy {
                        id
                    }
                    organization {
                        id
                    }
                    expectationSuite {
                        id
                    }
                }
                }
            }
            """,
            variables=variables
        )

    def get_checkpoint(self, checkpoint_id):
        """Retrieve an existing checkpoint.

        Args:
            checkpoint_id (int or str Relay id) -- The id of the checkpoint
                to retrieve

        Returns:
            A dict containing the parsed checkpoint.
        """
        return self.query("""
            query checkpointQuery($id: ID!) {
                checkpoint(id: $id) {
                    id
                    name
                    slug
                    isActivated
                    createdBy {
                        id
                        firstName
                        lastName
                        email
                    }
                    expectationSuite {
                        expectations {
                            pageInfo {
                                hasNextPage
                                hasPreviousPage
                                startCursor
                                endCursor
                            }
                            edges {
                                cursor
                                node {
                                    id
                                    expectationType
                                    expectationKwargs
                                    isActivated
                                    createdBy {
                                        id
                                    }
                                    organization {
                                        id
                                    }
                                }
                            }
                        }
                    }
                }
            }
            """,
                          variables={'id': checkpoint_id}
                          )

    def get_checkpoint_by_name(self, checkpoint_name):
        """Retrieve an existing checkpoint by name.

        Args:
            name (str) -- The name of the checkpoint
                to retrieve

        Returns:
            A dict containing the parsed checkpoint.
        """
        return self.query("""
            query checkpointQuery($name: String!) {
                checkpoint(name: $name) {
                    id
                    name
                    slug
                    isActivated
                    createdBy {
                        id
                        firstName
                        lastName
                        email
                    }
                    expectationSuite {
                        expectations {
                            pageInfo {
                                hasNextPage
                                hasPreviousPage
                                startCursor
                                endCursor
                            }
                            edges {
                                cursor
                                node {
                                    id
                                    expectationType
                                    expectationKwargs
                                    isActivated
                                    createdBy {
                                        id
                                    }
                                    organization {
                                        id
                                    }
                                }
                            }
                        }
                    }
                }
            }
            """,
                          variables={'name': checkpoint_name}
                          )

    def get_checkpoint_as_expectations_config(
            self, checkpoint_id=None, checkpoint_name=None, include_inactive=False):
        """Retrieve a checkpoint as a great_expectations expectations config.

        Kwargs:
            checkpoint_id (int or str Relay id) -- The id of the checkpoint to
                retrieve
            checkpoint_name (str) -- The name of the checkpoint to retrieve
            include_inactive (bool) -- If true, evaluations whose isActivated
                flag is false will be included in the JSON config (default:
                False).

        Returns:
            An expectations config dict as returned by
                great_expectations.dataset.DataSet.get_expectations_config.
        """
        if not checkpoint_id and not checkpoint_name:
            raise ValueError('must provide checkpoint_id or checkpoint_name')
        
        if checkpoint_id:
            checkpoint = self.get_checkpoint(checkpoint_id)
        else:
            checkpoint = self.get_checkpoint_by_name(checkpoint_name)
    
        if include_inactive:
            expectations = [
                expectation['node']
                for expectation
                in checkpoint['checkpoint']['expectationSuite']['expectations']['edges']]
        else:
            expectations = [
                expectation['node']
                for expectation
                in checkpoint['checkpoint']['expectationSuite']['expectations']['edges']
                if expectation['node']['isActivated']]
        expectation_ids = [expectation['id'] for expectation in expectations]
        expectations_config = {
            'meta': {'great_expectations.__version__': '0.4.4'},
            'expectation_ids': expectation_ids,
            'dataset_name': None,
            'expectations': [
                {'expectation_type': expectation['expectationType'],
                 'kwargs': json.loads(expectation['expectationKwargs'])}
                for expectation
                in expectations
            ]}
        return expectations_config

    def list_checkpoints(self):
        """
        Retrieve all existing checkpoints
        :return: A dict containing all checkpoints. Ex.:
        {
            'allCheckpoints': {
                'edges': [
                    {
                        'node': {
                            "id": "Q2hlY2twb2ludDox",
                            "name": "Claims by Race and Gender-UploadCheckpoint",
                            "tableName": "Humana",
                            "slug": "claims-by-race-and-gender-upload-checkpoint",
                            "isActivated": true,
                            "createdById": 1,
                            "organizationId": 1,
                            "projectId": 1,
                            "expectationSuiteId": 3,
                            "sensorId": 1
                        }
                    }, ...
                ]
            }
        }
        """
        return self.query("""
            query {
                allCheckpoints {
                    edges {
                        node {
                            id
                            name
                            tableName
                            slug
                            isActivated
                            createdById
                            organizationId
                            projectId
                            expectationSuiteId
                            sensorId
                            sensor {
                                type
                            }
                        }
                    }
                }
            }
        """)

    def add_checkpoint(
            self,
            name,
            table_name=None,
            is_activated=True,
            slack_webhook=None,
            expectation_suite_id=None,
            sensor_id=None):
        """
        Add a checkpoint.
        :param name: Name of checkpoint
        :param table_name: Name of associated table
        :param is_activated: boolean
        :param slack_webhook: optional slack webhook address to create
            condigured_notification on checkpoint creation
        :param expectation_suite_id: The id of corresponding expectation suite
        :param sensor_id: The id of corresponding sensor
        :return: A dict with parsed checkpoint (see query for structure)
        """

        return self.query("""
            mutation addCheckpointMutation($checkpoint: AddCheckpointInput!) {
                addCheckpoint(input: $checkpoint) {
                    checkpoint {
                        id
                        name
                        tableName
                        slug
                        isActivated
                        sensor {
                            id
                        }
                        expectationSuite {
                            id
                        }
                        createdBy {
                            id
                        }
                        organization {
                            id
                        }
                        configuredNotifications {
                            pageInfo {
                                hasNextPage
                                hasPreviousPage
                                startCursor
                                endCursor
                            }
                            edges {
                                cursor
                                node {
                                    id
                                }
                            }
                        }
                    }
                }
            }
            """,
            variables={
                'checkpoint': {
                    'name': name,
                    'tableName': table_name,
                    'slug': generate_slug(name),
                    'isActivated': is_activated,
                    'expectationSuiteId': expectation_suite_id,
                    'sensorId': sensor_id,
                    'slackWebhook': slack_webhook
                }
            }
        )

    def setup_checkpoint_from_ge_expectations_config(
            self, checkpoint_name, expectations_config, slack_webhook=None):
        
        """
        First creates a new expectation suite, which generates new default checkpoint, sensor,
        and datasource for manual file upload. After a new expectation suite is created, the new
        checkpoint is created (and optionally, a new Slack notification)
        :param checkpoint_name: (str) the name of the checkpoint to be created
        :param expectations_config: (dict) an expectation config as return by Great Expectations
        :param slack_webhook: (str) a Slack webhook to route notifications to
        :return: the dict representation of the checkpoint that was created
        """
        new_expectation_suite = self.add_expectation_suite_from_expectations_config(
            name=checkpoint_name, expectations_config=expectations_config)
        new_expectation_suite_id = new_expectation_suite['addExpectationSuite']['expectationSuite']['id']
        return self.add_checkpoint(
            name=checkpoint_name, expectation_suite_id=new_expectation_suite_id, slack_webhook=slack_webhook
        )
        
    def setup_checkpoint_from_ge_expectations_list(
            self, checkpoint_name, expectations_list, slack_webhook=None):
        """
        First creates a new expectation suite, which generates new default checkpoint, sensor,
        and datasource for manual file upload. After a new expectation suite is created, the new
        checkpoint is created (and optionally, a new Slack notification)
        :param checkpoint_name: (str) the name of the checkpoint to be created
        :param expectations_list: (list) an expectations list as return by Great Expectations
        :param slack_webhook: (str) a Slack webhook to route notifications to
        :return: the dict representation of the checkpoint that was created
        """
        new_expectation_suite = self.add_expectation_suite_from_ge_expectations_list(
            name=checkpoint_name, expectations_list=expectations_list)
        new_expectation_suite_id = new_expectation_suite['addExpectationSuite']['expectationSuite']['id']
        return self.add_checkpoint(
            name=checkpoint_name, expectation_suite_id=new_expectation_suite_id, slack_webhook=slack_webhook
        )

    def list_configured_notifications_on_checkpoint(self, checkpoint_id):
        """Retrieve all existing configured notifications for 
        a given checkpoint_id.

        Returns:
            A dict containing the parsed query.
        """

        return self.query("""
            query checkpointQuery($id: ID!) {
                checkpoint(id: $id) {
                    configuredNotifications {
                        edges {
                            node {
                                id
                                notificationType
                                value
                                notifyOn
                            }
                        }
                    }
                }
            }
            """, variables={'id': checkpoint_id})
    
    def add_sensor(self, name, type, data_source_id=None, excluded_paths=None, sensor_config=None):
        """
        Adds a new sensor.
        :param name: (str) name to identify sensor
        :param type: (str) type of sensor
        :param data_source_id: (int or str relay id) id of associated data source
        :param excluded_paths: (array of dicts) paths to exclude from evaluation on
        sensor execution, of form {'path': ..., 'reason': ...}
        :param sensor_config: (dict) configuration dict with info for specifying which
        files are evaluated and optionally, an s3 bucket to save file after evaluation,
        :return: (dict) a dict representation of added sensor
        """
        variables = {
            'sensor': {
                'name': name,
                'type': type
            }
        }
        
        if data_source_id:
            variables['sensor']['dataSourceId'] = data_source_id
        if excluded_paths:
            variables['sensor']['excludedPaths'] = json.dumps(excluded_paths)
        if sensor_config:
            variables['sensor']['sensorConfig'] = json.dumps(sensor_config)
        
        return self.query("""
            mutation addSensorMutation($sensor: AddSensorInput!) {
                addSensor(input: $sensor) {
                    sensor {
                        id
                        name
                        type
                        dataSourceId
                        createdBy {
                            id
                            firstName
                            lastName
                        }
                        organization {
                            id
                            name
                        }
                        excludedPaths
                        sensorConfig
                    }
                }
            }""",
            variables=variables
        )
        
    def update_sensor(self, sensor_id, name=None, data_source_id=None, excluded_paths=None, sensor_config=None):
        """
        Updates an existing sensor.
        :param sensor_id: (int or str relay id) id of sensor to update
        :param name: (str) name to identify sensor
        :param data_source_id: (int or str relay id) id of associated data source
        :param excluded_paths: (array of dicts) paths to exclude from evaluation on
        sensor execution, of form {'path': ..., 'reason': ...}
        :param sensor_config: (dict) configuration dict with info for specifying which
        files are evaluated and optionally, an s3 bucket to save file after evaluation,
        :return: (dict) a dict representation of updated sensor
        """
        variables = {
            'sensor': {
                'id': sensor_id
            }
        }

        if name:
            variables['sensor']['name'] = name
        if data_source_id:
            variables['sensor']['dataSourceId'] = data_source_id
        if excluded_paths:
            variables['sensor']['excludedPaths'] = json.dumps(excluded_paths)
        if sensor_config:
            variables['sensor']['sensorConfig'] = json.dumps(sensor_config)
            
        return self.query("""
            mutation updateSensorMutation($sensor: UpdateSensorInput!) {
                updateSensor(input: $sensor) {
                    sensor {
                        id
                        name
                        dataSourceId
                        createdBy {
                            id
                            firstName
                            lastName
                        }
                        organization {
                            id
                            name
                        }
                        excludedPaths
                        sensorConfig
                    }
                }
            }""",
            variables={
                'sensor': {
                    'id': sensor_id,
                    'name': name,
                    'dataSourceId': data_source_id,
                    'excludedPaths': excluded_paths,
                    'sensorConfig': sensor_config
                }
            }
        )

    def add_excluded_path_to_sensor(self, sensor_id, new_excluded_path_dict):
        return self.query("""
            mutation updateSensorMutation($sensor: UpdateSensorInput!) {
                updateSensor(input: $sensor) {
                    sensor {
                        id
                        excludedPaths
                    }
                }
            }
            """, variables={
                    'sensor': {
                        'id': sensor_id,
                        'newExcludedPathDict': json.dumps(new_excluded_path_dict)
                    }
                }
        )
    
    def trigger_sensor(self, sensor_id):
        return self.query("""
            mutation triggerSensorMutation($sensor: TriggerSensorInput!) {
                triggerSensor(input: $sensor) {
                    evaluationIds
                }
            }
            """, variables={
                    'sensor': {
                        'id': sensor_id,
                    }
                }
        )
    
    def add_data_source(self, name, type, is_activated=True, credentials_reference=None):
        """
        Adds a new data source.
        :param name: (str) name to identify data source
        :param type: (str) type of data source (i.e. 's3', 'database')
        :param is_activated: (bool) active status
        :param credentials_reference: (dict) dict configuration with info on how to
        connect to data source, e.g. {
            's3_staging_bucket': ...,
            'aws_access_key_id': ...,
            'aws_secret_access_key': ...,
            's3_bucket': ...,
            'prefix': ...
        }
        :return: (dict) a dict representation of the added data source
        """
        variables = {
            'dataSource': {
                'name': name,
                'type': type,
                'isActivated': is_activated,
            }
        }
        
        if credentials_reference:
            variables['dataSource']['credentialsReference'] = json.dumps(credentials_reference)
        
        return self.query("""
            mutation addDataSourceMutation($dataSource: AddDataSourceInput!) {
                addDataSource(input: $dataSource) {
                    dataSource {
                        id
                        name
                        type
                        isActivated
                        createdBy {
                            id
                            firstName
                            lastName
                        }
                        organization {
                            id
                            name
                        }
                        credentialsReference
                    }
                }
            }""",
            variables=variables
        )
        
    def update_data_source(
            self,
            data_source_id,
            name=None,
            type=None,
            is_activated=None,
            test_status=None,
            test_error_message=None,
            credentials_reference=None
    ):
        """
        Updates an existing data source
        :param data_source_id: (int or str relay id) id of data source to update
        :param name: (str) name to identify data source
        :param type: (str) type of data source (i.e. 's3', 'database')
        :param is_activated: (bool) active status
        :param test_status: (str) test status of data source (None, 'success', 'failed')
        :param test_error_message: (str) optional, error message of failed test
        :param credentials_reference: (dict) dict configuration with info on how to
        connect to data source, e.g. {
            's3_staging_bucket': ...,
            'aws_access_key_id': ...,
            'aws_secret_access_key': ...,
            's3_bucket': ...,
            'prefix': ...
        }
        :return: (dict) a dict representation of the added data source
        """
        variables = {
            'dataSource': {
                'id': data_source_id
            }
        }

        if name:
            variables['dataSource']['name'] = name
        if type:
            variables['dataSource']['type'] = type
        if is_activated or is_activated is False:
            variables['dataSource']['isActivated'] = is_activated
        if credentials_reference:
            variables['dataSource']['credentialsReference'] = json.dumps(credentials_reference)
        if test_status:
            variables['dataSource']['testStatus'] = test_status
        if test_error_message:
            variables['dataSource']['testErrorMessage'] = test_error_message
        
        return self.query("""
            mutation updateDataSourceMutation($dataSource: UpdateDataSourceInput!) {
                updateDataSource(input: $dataSource) {
                    dataSource {
                        id
                        name
                        type
                        isActivated
                        testStatus
                        testErrorMessage
                        createdBy {
                            id
                            firstName
                            lastName
                        }
                        organization {
                            id
                            name
                        }
                        credentialsReference
                    }
                }
            }""",
            variables=variables
        )

    def get_config_property_by_name(self, name):
        """Retrieve an existing checkpoint by name.

        Args:
            name (str) -- The name of the config property
                to retrieve

        Returns:
            The config property value.
        """
        config_property = self.query("""
            query configPropertyQuery($name: String!) {
                configProperty(name: $name) {
                    value
                }
            }
            """, variables={'name': name})['configProperty']
        
        if config_property:
            return config_property['value']
        else:
            return None

    def list_config_properties(self):
        return self.query("""{
            allConfigProperties{
                edges {
                    node{
                        id
                        name
                        value
                    }
                }
            }
        }""")
    
    def list_priority_levels(self):
        return self.query("""{
            allPriorityLevels {
                edges {
                    node {
                        id
                        level
                        ordinal
                        iconClassName
                        colorClassName
                    }
                }
            }
        }""")

    def add_operation_run(
            self,
            operation_name,
            workflow_run_id,
            status,
            message=None
    ):
        """Add a new operation_run
            Args:
                operation_name (string) -- name of operation
                workflow_run_id (int or string) -- int id or string relay id of workflow_run
                status (string) -- status of operation_run

            Kwargs:
                message (string) -- details about operation_run

            Returns:
                A dict representation of the added operation_run
        """
        variables = {
            'operationRun': {
                'operationName': operation_name,
                'workflowRunId': workflow_run_id,
                'status': status
            }
        }
    
        if message is not None:
            variables['operationRun']['message'] = message
    
        return self.query("""
            mutation addOperationRunMutation($operationRun: AddOperationRunInput!) {
                addOperationRun(input: $operationRun) {
                    operationRun {
                        id
                        operationName
                        workflowRunId
                        startDateTime
                        endDateTime
                        status
                        message
                        createdBy {
                            id
                            firstName
                            lastName
                            email
                        }
                        createdAt
                        updatedAt
                    }
                }
            }
        """,
                          variables=variables
                          )

    def get_operation_run(self, operation_run_id):
        """Retrieve a operation_run given its id
            Args:
                operation_run_id (int or str Relay id) -- a operation_run id

            Returns:
                A dict representation of the retrieved operation_run
        """
        variables = {
            'id': operation_run_id
        }

        return self.query("""
            query operationRunQuery($id: ID!) {
                operationRun(id: $id) {
                    id
                    operationName
                    workflowRunId
                    startDateTime
                    endDateTime
                    status
                    message
                    createdBy {
                        id
                        firstName
                        lastName
                        email
                    }
                    deleted
                    deletedAt
                    updatedAt
                    createdAt
                }
            }
            """,
                  variables=variables
        )

    def execute_operation(self, operation_name, workflow_run_id):
        """Execute an operation
            Args:
                operation_name (string) -- name of operation
                workflow_run_id (int or string Relay id) -- id of associated workflow_run

            Returns:
                A dict representation of the added operation_run
        """
        variables = {
            'operationRun': {
                'operationName': operation_name,
                'workflowRunId': workflow_run_id
            }
        }

        return self.query("""
            mutation executeOperationMutation($operationRun: ExecuteOperationInput!) {
                executeOperation(input: $operationRun) {
                    operationRun {
                        id
                        operationName
                        workflowRunId
                        status
                        createdBy {
                            id
                            firstName
                            lastName
                            email
                        }
                        createdAt
                        updatedAt
                    }
                }
            }
        """,
            variables=variables
        )

    def update_operation_run(
            self,
            operation_run_id,
            start_date_time=None,
            end_date_time=None,
            status=None,
            message=None,
            deleted=None
    ):
        """Update an existing operation_run.

        Args:
            operation_run_id (int or str Relay id) -- The id of the operation_run
                to update.

        Kwargs:
            start_date_time (datetime) -- the start datetime of operation execution
            end_date_time (datetime) -- the end datetime of operation execution
            status (string) -- the status of operation run
            message (string) -- details about operation run
            deleted (boolean) -- soft delete flag

        Returns:
            A dict representing the parsed results of the mutation.
        """

    
        variables = {
            'operationRun': {
                'id': operation_run_id
            }
        }
    
        if start_date_time is not None:
            variables['operationRun']['startDateTime'] = start_date_time.isoformat()
        if end_date_time is not None:
            variables['operationRun']['endDateTime'] = end_date_time.isoformat()
        if status is not None:
            allowed_statuses = ['init', 'running', 'completed_success', 'completed_failure']
            assert status in allowed_statuses, f'Status must be one of: {", ".join(allowed_statuses)}.'
            variables['operationRun']['status'] = status
        if message is not None:
            variables['operationRun']['message'] = message
        if deleted is not None:
            variables['operationRun']['deleted'] = deleted
            
        result = self.query("""
             mutation updateOperationRunMutation($operationRun: UpdateOperationRunInput!) {
                 updateOperationRun(input: $operationRun) {
                     operationRun {
                         id
                         operationName
                         workflowRunId
                         startDateTime
                         endDateTime
                         status
                         message
                         updatedAt
                         deletedAt
                         createdBy {
                            id
                            firstName
                            lastName
                            email
                         }
                     }
                 }
             }
             """,
                            variables=variables
                            )
        return result
        
    def get_workflow_run(self, workflow_run_id):
        """Retrieve a workflow_run given its id
            Args:
                workflow_run_id (int or str Relay id) -- a workflow_run id

            Returns:
                A dict representation of the retrieved workflow_run
        """
        variables = {
            'id': workflow_run_id
        }

        return self.query("""
            query workflowRunQuery($id: ID!) {
                workflowRun(id: $id) {
                    id
                    name
                    createdBy {
                        id
                        firstName
                        lastName
                        email
                    }
                    deleted
                    deletedAt
                    updatedAt
                    createdAt
                }
            }
            """,
                  variables=variables
        )
        
    def get_workflow_run_status(self, workflow_run_id):
        """Retrieve status of workflow_run given workflow_run id
            Args:
                workflow_run_id (int or str Relay id) -- a workflow_run id

            Returns:
                A dict representation of the retrieved workflow_run status
        """
        variables = {
            'id': workflow_run_id
        }

        return self.query("""
            query workflowRunStatusQuery($id: ID!) {
                workflowRunStatus(id: $id) {
                    workflowRun {
                        id
                        name
                        createdBy {
                            id
                            firstName
                            lastName
                            email
                        }
                        deleted
                        deletedAt
                        updatedAt
                        createdAt
                    }
                    operationRuns {
                        id
                        operationName
                        workflowRunId
                        startDateTime
                        endDateTime
                        createdById
                        status
                        message
                    }
                    assets {
                        id
                        key
                        isDraft
                        data
                        workflowRunId
                        operationRunId
                        createdById
                    }
                    nextOperations
                    blockingAssets
                }
            }
            """,
                  variables=variables
        )
        
    def get_workflow_runs_by_name(self, workflow_name):
        """Retrieve workflow_runs with a given workflow name
            Args:
                workflow_name (str) -- a workflow name

            Returns:
                A list of dict representations of the retrieved workflow_runs
        """
        variables = {
            'name': workflow_name
        }

        return self.query("""
            query workflowRunsByNameQuery($name: String!) {
                workflowRunsByName(name: $name) {
                    id
                    name
                    createdBy {
                        id
                        firstName
                        lastName
                        email
                    }
                    deleted
                    deletedAt
                    updatedAt
                    createdAt
                }
            }
            """,
                  variables=variables
        )
        
    def get_next_workflow_run_operations(self, workflow_run_id):
        """Retrieve the next possible operations for a workflow_run with given id
            Args:
                workflow_run_id (int or str) -- id or string Relay id of workflow_run

            Returns:
                A list of operation names
        """
        variables = {
            'id': workflow_run_id
        }

        return self.query("""
            query nextWorkflowRunOperationsQuery($id: ID!) {
                nextWorkflowRunOperations(id: $id)
            }
            """,
                  variables=variables
        )
        
    def get_workflow_run_blocking_assets(self, workflow_run_id):
        """Retrieve a workflow run's blocking assets. Blocking assets are assets that their absence
        is the only thing blocking an operation (not all of whose outputs are registered as assets) from running
            Args:
                workflow_run_id (int or str) -- id or string Relay id of workflow_run

            Returns:
                A list of asset keys
        """
        variables = {
            'id': workflow_run_id
        }

        return self.query("""
            query workflowRunBlockingAssetsQuery($id: ID!) {
                workflowRunBlockingAssets(id: $id)
            }
            """,
                  variables=variables
        )

    def add_workflow_run(self, name):
        """Add a new workflow_run
            Args:
                name (string) -- name of workflow_run

            Returns:
                A dict representation of the added workflow_run
        """
        variables = {
            'workflowRun': {
                'name': name,
            }
        }

        return self.query("""
            mutation addWorkflowRunMutation($workflowRun: AddWorkflowRunInput!) {
                addWorkflowRun(input: $workflowRun) {
                    workflowRun {
                        id
                        name
                        createdBy {
                            id
                            firstName
                            lastName
                            email
                        }
                        createdAt
                        updatedAt
                    }
                }
            }
        """,
            variables=variables
        )

    def get_asset(self, asset_id):
        """Retrieve an asset given its id
            Args:
                asset_id (int or str Relay id) -- an asset id

            Returns:
                A dict representation of the retrieved asset
        """
        variables = {
            'id': asset_id
        }

        return self.query("""
            query assetQuery($id: ID!) {
                asset(id: $id) {
                    id
                    key
                    data
                    isDraft
                    workflowRunId
                    operationRunId
                    createdBy {
                        id
                        firstName
                        lastName
                        email
                    }
                    deleted
                    deletedAt
                    updatedAt
                    createdAt
                }
            }
            """,
                  variables=variables
        )

    def add_asset(self, key, data, workflow_run_id, is_draft, operation_run_id=None):
        """Add a new asset
            Args:
                workflow_run_id (int or str Relay id) -- a WorkflowRun id
                key (string) -- key of asset to add
                data (string) -- serialization of asset's data
                is_draft (boolean) -- boolean indicating whether asset is a draft

            Returns:
                A dict representation of the added asset
        """
        variables = {
            'asset': {
                'key': key,
                'isDraft': is_draft,
                'data': data,
                'workflowRunId': workflow_run_id,
                'operationRunId': operation_run_id
            }
        }

        if operation_run_id is not None:
            variables['asset']['operationRunId'] = operation_run_id

        return self.query("""
            mutation addAssetMutation($asset: AddAssetInput!) {
                addAsset(input: $asset) {
                    asset {
                        id
                        key
                        data
                        isDraft
                        createdBy {
                            id
                            firstName
                            lastName
                            email
                        }
                        createdAt
                        updatedAt
                        workflowRunId
                        operationRunId
                    }
                }
            }
        """,
            variables=variables
        )

    def update_asset(
        self,
        asset_id,
        is_draft=None,
        data=None,
        deleted=None
    ):
        """Update an existing asset.

        Args:
            asset_id (int or str Relay id) -- The id of the asset
                to update.

        Kwargs:
            is_draft (boolean) --
            deleted (boolean) -- soft delete flag

        Returns:
            A dict representing the parsed results of the mutation.
        """
    
        variables = {
            'asset': {
                'id': asset_id
            }
        }
    
        if is_draft is not None:
            variables['asset']['isDraft'] = is_draft
        if data is not None:
            variables['asset']['data'] = data
        if deleted is not None:
            variables['asset']['deleted'] = deleted
    
        result = self.query("""
             mutation updateAssetMutation($asset: UpdateAssetInput!) {
                 updateAsset(input: $asset) {
                     asset {
                         id
                         key
                         isDraft
                         data
                         workflowRunId
                         operationRunId
                         updatedAt
                         deleted
                         deletedAt
                         createdBy {
                            id
                            firstName
                            lastName
                            email
                         }
                     }
                 }
             }
             """,
                            variables=variables
                            )
        return result

    def get_assets(self, workflow_run_id, asset_keys, include_drafts=False):
        """Retrieve a list of assets given a workflow_run_id and list of asset_keys
            Args:
                workflow_run_id (int or str Relay id) -- a WorkflowRun id
                asset_keys (list of strings) -- a list of asset keys to fetch
                include_drafts (boolean) -- boolean indicating whether to include drafts in results

            Returns:
                A list of asset dicts representing asset objects
        """
        variables = {
            'workflowRunId': workflow_run_id,
            'assetKeys': asset_keys,
            'includeDrafts': include_drafts
        }
        return self.query("""
            query assetsQuery($workflowRunId: ID!, $assetKeys: [String]!, $includeDrafts: Boolean!) {
                assets(workflowRunId: $workflowRunId, assetKeys: $assetKeys, includeDrafts: $includeDrafts) {
                    id
                    key
                    isDraft
                    data
                    workflowRunId
                    operationRunId
                    createdBy {
                        id
                        firstName
                        lastName
                        email
                    }
                    deleted
                    deletedAt
                }
            }
            """,
                          variables=variables)<|MERGE_RESOLUTION|>--- conflicted
+++ resolved
@@ -655,19 +655,12 @@
         return self.query("""
             mutation addDatasourceSpecMutation($datasourceSpec: AddDatasourceSpecInput!) {
                 addDatasourceSpec(input: $datasourceSpec) {
-<<<<<<< HEAD
-                    id
-                    name
-                    description
-                    tags
-=======
                     datasourceSpec {
                         id
                         name
                         description
                         tags
                     }
->>>>>>> 78042785
                 }
             }
             """,
@@ -693,13 +686,6 @@
         return self.query("""
             mutation addOtherSpecMutation($otherSpec: AddOtherSpecInput!) {
                 addOtherSpec(input: $otherSpec) {
-<<<<<<< HEAD
-                    id
-                    datasourceSpecId
-                    name
-                    description
-                    tags
-=======
                     otherSpec {
                         id
                         datasource_spec_id
@@ -707,7 +693,6 @@
                         description
                         tags
                     }
->>>>>>> 78042785
                 }
             }
             """,
@@ -734,13 +719,6 @@
         return self.query("""
             mutation addDatasetSpecMutation($datasetSpec: AddDatasetSpecInput!) {
                 addDatasetSpec(input: $datasetSpec) {
-<<<<<<< HEAD
-                    id
-                    datasourceSpecId
-                    name
-                    description
-                    tags
-=======
                     datasetSpec {
                         id
                         datasource_spec_id
@@ -748,7 +726,6 @@
                         description
                         tags
                     }
->>>>>>> 78042785
                 }
             }
             """,
@@ -775,13 +752,6 @@
         return self.query("""
             mutation addTableSpecMutation($tableSpec: AddTableSpecInput!) {
                 addTableSpec(input: $tableSpec) {
-<<<<<<< HEAD
-                    id
-                    datasourceSpecId
-                    name
-                    description
-                    tags
-=======
                     tableSpec {
                         id
                         datasource_spec_id
@@ -789,7 +759,6 @@
                         description
                         tags
                     }
->>>>>>> 78042785
                 }
             }
             """,
@@ -816,13 +785,6 @@
         return self.query("""
             mutation addColumnSpecMutation($columnSpec: AddColumnSpecInput!) {
                 addColumnSpec(input: $columnSpec) {
-<<<<<<< HEAD
-                    id
-                    tableSpecId
-                    name
-                    description
-                    tags
-=======
                     columnSpec {
                         id
                         datasource_spec_id
@@ -830,7 +792,6 @@
                         description
                         tags
                     }
->>>>>>> 78042785
                 }
             }
             """,
